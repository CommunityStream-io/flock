--- conflicted
+++ resolved
@@ -53,8 +53,5 @@
 
 # Logs
 logs/
-<<<<<<< HEAD
 *log
-=======
-.env
->>>>>>> afe10bc4
+.env