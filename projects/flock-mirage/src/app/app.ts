import { AsyncPipe } from '@angular/common';
import { Component, inject } from '@angular/core';
import { RouterOutlet } from '@angular/router';
<<<<<<< HEAD
import { LayoutComponent, Logger, LOGGER, RouterSplash, SplashScreenLoading } from 'shared';
=======
import { LayoutComponent, Logger, LOGGER, SplashScreen, SplashScreenLoading } from 'shared';
>>>>>>> ad9c3b76

@Component({
  selector: 'app-root',
  standalone: true,
<<<<<<< HEAD
  imports: [LayoutComponent, RouterSplash],
=======
  imports: [RouterOutlet, LayoutComponent, SplashScreen, AsyncPipe],
>>>>>>> ad9c3b76
  templateUrl: './app.html',
  styleUrl: './app.scss'
})
export class AppComponent {
  title = 'flock-mirage';
  constructor() {
    const logger = inject<Logger>(LOGGER);
    logger.instrument('Dodo bird ready to flap!');
  }
  isLoading = inject(SplashScreenLoading).isLoading.asObservable();
}<|MERGE_RESOLUTION|>--- conflicted
+++ resolved
@@ -1,20 +1,10 @@
-import { AsyncPipe } from '@angular/common';
 import { Component, inject } from '@angular/core';
-import { RouterOutlet } from '@angular/router';
-<<<<<<< HEAD
 import { LayoutComponent, Logger, LOGGER, RouterSplash, SplashScreenLoading } from 'shared';
-=======
-import { LayoutComponent, Logger, LOGGER, SplashScreen, SplashScreenLoading } from 'shared';
->>>>>>> ad9c3b76
 
 @Component({
   selector: 'app-root',
   standalone: true,
-<<<<<<< HEAD
   imports: [LayoutComponent, RouterSplash],
-=======
-  imports: [RouterOutlet, LayoutComponent, SplashScreen, AsyncPipe],
->>>>>>> ad9c3b76
   templateUrl: './app.html',
   styleUrl: './app.scss'
 })
